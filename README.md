# AI Ontwikkelhulp (aiontwikkelhulp)

Een gespecialiseerde tool die communicatie tussen gebruikers en AI-modellen (Claude) faciliteert voor code-ontwikkeling en repository-beheer. De applicatie biedt een gestructureerde werkwijze voor AI-gestuurde softwareontwikkeling met integratie van externe tools via het Model Context Protocol (MCP).

## ✨ Kernfunctionaliteiten

### 🤖 AI-Gestuurde Repository Ontwikkeling
- **`ga` commando**: Start automatische repository ontwikkeling volgens voorgedefinieerde werkwijze
- **Project management**: Automatische creatie en beheer van `project_info.txt` en `project_stappen.txt`
- **Issue-driven development**: Automatische GitHub issue creatie en afhandeling
- **Branch management**: Automatische branch creatie en pull request workflow

<<<<<<< HEAD
### 🔄 Workflow Automation
De applicatie beschikt over een geavanceerde workflow functionaliteit die automatisch de ontwikkelcyclus beheert door AI-responses te monitoren en nieuwe chat windows te openen op basis van specifieke patterns.

#### Workflow Toggle Functionaliteit
De **Workflow** toggle in de interface activeert een intelligente automatisering die:
- **Automatisch nieuwe chat windows opent** wanneer specifieke AI-responses worden gedetecteerd
- **Automatisch het huidige window sluit** na het starten van een nieuwe taak
- **Configureert nieuwe windows** met Claude 4 Sonnet en developer_agent preset
- **Monitort AI-responses** voor ontwikkelworkflow patterns

#### Samenhang met werkwijze.txt
De workflow automation is direct gekoppeld aan de instructies in `werkwijze/werkwijze.txt`:

**Automatische Pattern Herkenning:**
1. **Issue Creation Pattern**: `"Ik heb issue [nummer] aangemaakt voor Repo [owner]/[repo]"`
   - **Actie**: Opent nieuw window met prompt: `"Ga naar Repo [owner]/[repo] en pak issue [nummer] op"`
   - **Doel**: Automatisch doorschakelen naar issue uitvoering

2. **PR Creation Pattern**: `"Ik heb Pull Request [nummer] aangemaakt voor Repo [owner]/[repo]"`
   - **Actie**: Opent nieuw window met prompt: `"Ga naar Repo [owner]/[repo] en merge Pull Request [nummer] en delete de bijbehorende branche"`
   - **Doel**: Automatisch doorschakelen naar PR merge proces

3. **PR Processed Pattern**: `"Ik heb Pull Request [nummer] verwerkt en bijbehorende branche [branche] verwijderd voor Repo [owner]/[repo]"`
   - **Actie**: Opent nieuw window met prompt: `"Ga Repo [owner]/[repo]"`
   - **Doel**: Terugkeren naar algemene repository ontwikkeling

#### Automatische Configuratie
Wanneer workflow mode actief is, worden nieuwe windows automatisch geconfigureerd met:
- **Model**: Claude 4 Sonnet (`claude-sonnet-4-20250514`)
- **Preset**: Developer Agent (`developer_agent`)
- **Timing**: 1 seconde delay voor natuurlijke flow
- **Window Management**: Automatisch sluiten van vorige windows

#### Gebruiksscenario's

**Scenario 1: Complete Development Cycle**
```
1. Gebruiker: "ga myrepo"
2. AI: "Ik heb issue 42 aangemaakt voor Repo user/myrepo"
   → Workflow opent automatisch nieuw window
3. AI: "Ik heb Pull Request 15 aangemaakt voor Repo user/myrepo"
   → Workflow opent automatisch nieuw window voor merge
4. AI: "Ik heb Pull Request 15 verwerkt..."
   → Workflow keert terug naar algemene ontwikkeling
```

**Scenario 2: Multi-Repository Development**
```
1. Werk aan Repository A → Issue creation
2. Automatisch switch naar issue uitvoering
3. PR creation → Automatisch switch naar merge proces
4. Terug naar Repository A voor volgende stap
```

**Voordelen van Workflow Mode:**
- **Hands-free development**: Minimale gebruikersinteractie vereist
- **Consistente configuratie**: Altijd juiste model en preset
- **Gestructureerde flow**: Volgt exact de werkwijze.txt instructies
- **Efficiënte context switching**: Automatische window management
=======
#### 🏷️ Issue Labels en Workflow Prioritering

De AI-ontwikkelworkflow gebruikt een gestructureerd label systeem voor prioritering:

**Label Types:**
- **`must-have`**: Essentiële functionaliteiten die vereist zijn voor een werkende applicatie
- **`nice-to-have`**: Optionele verbeteringen en extra features
- **`bug`**: Fouten die opgelost moeten worden

**Workflow Prioritering:**
1. **Bugs eerst**: Issues met label `bug` krijgen altijd de hoogste prioriteit
2. **Must-have features**: Daarna worden `must-have` issues opgepakt
3. **Nice-to-have features**: Alleen als alle must-have taken voltooid zijn

**Workflow Stopconditie:**
De automatische ontwikkelworkflow stopt wanneer:
- Alle `must-have` taken zijn uitgevoerd
- Er geen openstaande `bug` issues zijn
- De AI meldt: *"Alle must-have taken zijn uitgevoerd"*

Na deze melding zijn alleen nog `nice-to-have` features beschikbaar, die handmatig kunnen worden opgepakt indien gewenst.
>>>>>>> 6ea00e67

### 🔧 Model Context Protocol (MCP) Integratie
- **GitHub Tools**: Directe integratie met GitHub API voor repository beheer
- **External Tools**: Ondersteuning voor custom MCP servers en tools
- **Real-time Tool Use**: Live feedback over tool gebruik en resultaten

### 💬 Conversation Management
- **Persistent Storage**: Gesprekken worden opgeslagen in database
- **Search & Filter**: Zoek door gesprekgeschiedenis
- **Bulk Operations**: Beheer meerdere gesprekken tegelijk
- **Metadata**: Automatische tracking van model, timestamps, en status

### 🎨 Enhanced User Interface
- **Split View**: Gescheiden weergave van chat en log berichten
- **Log Formatting**: Automatische formattering van JSON, tool gebruik, en errors
- **Dark/Light Theme**: Volledig themable interface
- **Real-time Updates**: Live updates van gespreksstatus

### 🔐 Lynxx Google Authentication
- **Domain Restriction**: Alleen @lynxx.com e-mailadressen toegestaan
- **OAuth 2.0**: Veilige Google OAuth integratie
- **Session Management**: Persistent login sessies
- **User Profiles**: Automatische gebruikersinformatie van Google

## 🚀 Installatie

### Vereisten
- Python 3.8+
- Google Cloud Platform project met OAuth configuratie
- Anthropic API key
- GitHub Personal Access Token (voor MCP integratie)

### Stap 1: Repository Clonen
```bash
git clone https://github.com/Fbeunder/aiontwikkelhulp.git
cd aiontwikkelhulp
```

### Stap 2: Virtual Environment
```bash
python -m venv venv
source venv/bin/activate  # Linux/macOS
# OF
venv\Scripts\activate     # Windows
```

### Stap 3: Dependencies Installeren
```bash
pip install -r requirements.txt
```

### Stap 4: Google OAuth Configuratie

#### Google Cloud Console Setup:
1. Ga naar [Google Cloud Console](https://console.cloud.google.com/)
2. Maak een nieuw project aan of selecteer bestaand project
3. Activeer de "Google+ API" en "Google OAuth2 API"
4. Ga naar "Credentials" → "Create Credentials" → "OAuth 2.0 Client ID"
5. Configureer OAuth consent screen:
   - Application type: Web application
   - Authorized redirect URIs: `http://localhost:5000/auth/login/callback`
   - Voor productie: `https://yourdomain.com/auth/login/callback`

#### OAuth Client Configuratie:
- **Application type**: Web application
- **Name**: AI Ontwikkelhulp (of eigen naam)
- **Authorized JavaScript origins**: 
  - `http://localhost:5000` (development)
  - `https://yourdomain.com` (production)
- **Authorized redirect URIs**:
  - `http://localhost:5000/auth/login/callback` (development)
  - `https://yourdomain.com/auth/login/callback` (production)

### Stap 5: Environment Configuratie
Maak een `.env` bestand aan in de root directory:

```env
# Flask Configuration
FLASK_ENV=development
SECRET_KEY=your-super-secret-key-here
DEBUG=True

# Google OAuth Configuration
GOOGLE_CLIENT_ID=your-google-client-id.apps.googleusercontent.com
GOOGLE_CLIENT_SECRET=your-google-client-secret
GOOGLE_DISCOVERY_URL=https://accounts.google.com/.well-known/openid_configuration

# Lynxx Domain Restriction
ALLOWED_DOMAINS=lynxx.com

# Anthropic API Configuration
ANTHROPIC_API_KEY=your-anthropic-api-key
ANTHROPIC_MODEL=claude-3-5-sonnet-20241022

# GitHub Integration (voor MCP tools)
GITHUB_TOKEN=your-github-personal-access-token

# MCP Server Configuration
MCP_SERVER_PATH=npx
MCP_SERVER_ARGS=-y @modelcontextprotocol/server-github

# Database Configuration
DATABASE_URL=sqlite:///instance/aiontwikkelhulp.db

# Application Settings
APP_NAME=AI Ontwikkelhulp
LOG_LEVEL=INFO
```

### Stap 6: Database Initialisatie
```bash
flask db upgrade
```

### Stap 7: Applicatie Starten
```bash
python app.py
```

De applicatie is nu beschikbaar op: `http://localhost:5000`

## 📁 Projectstructuur

```
aiontwikkelhulp/
├── 📄 app.py                          # Flask applicatie entry point
├── 📄 auth.py                         # Google OAuth authenticatie
├── 📄 user.py                         # User model en sessie beheer
├── 📄 config.py                       # Algemene applicatie configuratie
├── 📄 database.py                     # Database configuratie en setup
├── 📄 requirements.txt                # Python dependencies
├── 📄 .env.example                    # Environment variabelen template
├── 📄 README.md                       # Project documentatie
├── 📄 project_info.txt                # AI project informatie cache
├── 📄 project_stappen.txt             # Ontwikkelstappen voor AI
├── 📄 system_prompt.txt               # AI system prompt
│
├── 🔧 Anthropic API Modules
│   ├── 📄 anthropic_api.py            # High-level Anthropic API interface
│   ├── 📄 anthropic_config.py         # Anthropic configuratie beheer
│   ├── 📄 anthropic_client.py         # Pure API communicatie client
│   ├── 📄 conversation_manager.py     # Gesprek state management
│   └── 📄 mcp_integration.py          # MCP server integratie
│
├── 🔌 MCP & External Tools
│   └── 📄 mcp_connector.py            # MCP protocol connector
│
├── 🛣️ routes/
│   └── 📄 api.py                      # REST API endpoints
│
├── 🗄️ repositories/
│   └── 📄 conversation_repository.py   # Database CRUD operaties
│
├── 📊 models/
│   └── 📄 conversation.py             # SQLAlchemy database modellen
│
├── 🎨 templates/
│   ├── 📄 base.html                   # Base template met navigatie
│   ├── 📄 home.html                   # Hoofd chat interface
│   └── 📄 conversations.html          # Gesprekken overzicht
│
├── 🎨 static/
│   ├── css/
│   │   ├── 📄 style.css               # Hoofd styling en thema's
│   │   └── 📄 log-formatter.css       # Log formattering styles
│   └── js/
│       ├── 📄 main.js                 # Hoofd JavaScript functionaliteit
│       └── 📄 log-formatter.js        # Log formattering module
│
├── 🗂️ werkwijze/
│   └── 📄 werkwijze.txt               # AI ontwikkeling instructies
│
├── 🧪 tests/
│   ├── 📄 test_anthropic_config.py    # Anthropic config unit tests
│   ├── 📄 test_anthropic_client.py    # Anthropic client unit tests
│   ├── 📄 test_conversation_manager.py # Conversation manager tests
│   └── 📄 test_api_conversation_persistence.py # API tests
│
├── 🗃️ instance/                       # Flask instance folder (auto-created)
│   ├── 🗄️ aiontwikkelhulp.db          # SQLite database
│   └── 👥 users/                      # User session storage
│
└── 📁 migrations/                     # Database migration bestanden
    └── versions/                      # Alembic version bestanden
```

## 🔧 Configuratie Details

### Google OAuth Setup voor Lynxx
De applicatie is geconfigureerd voor Lynxx medewerkers:

1. **Domain Restrictie**: Alleen `@lynxx.com` e-mailadressen worden geaccepteerd
2. **OAuth Scopes**: `openid`, `email`, `profile`
3. **Redirect Flow**: Automatische redirect naar dashboard na succesvolle login
4. **Session Persistence**: Login sessies blijven actief tussen browser sessies

### Anthropic API Configuratie
- **Model**: Claude 3.5 Sonnet (configureerbaar)
- **Caching**: Ephemeral caching voor system prompt en project info
- **Streaming**: Real-time response streaming voor betere UX

### MCP Tools Configuratie
- **GitHub Integration**: Volledige GitHub API toegang via MCP
- **Custom Tools**: Ondersteuning voor additional MCP servers
- **Tool Results**: Real-time feedback over tool execution

## 🎯 Gebruik

### Voor Gebruikers
1. **Login**: Gebruik je @lynxx.com Google account
2. **Chat Interface**: Stel vragen of geef opdrachten aan Claude
3. **Repository Ontwikkeling**: Gebruik `ga [repository-naam]` voor automatische ontwikkeling
4. **Workflow Mode**: Activeer de workflow toggle voor geautomatiseerde development cycles
5. **Gesprekken Beheren**: Bekijk, zoek, en beheer je gesprekgeschiedenis

### Voor Ontwikkelaars
1. **Code Development**: Gebruik `ga` commando met repository naam
2. **Issue Tracking**: Automatische GitHub issue creatie en management
3. **Branch Workflow**: Automatische branch creatie en PR workflow
4. **Workflow Automation**: Laat de AI automatisch door development cycles navigeren
5. **Testing**: Gebruik MCP tools voor code testing en validation

### Workflow Mode Gebruiken
1. **Activeer Workflow**: Zet de "Workflow" toggle aan in de interface
2. **Start Development**: Gebruik `ga [repository-naam]` commando
3. **Automatische Flow**: De AI zal automatisch:
   - Issues aanmaken en oppakken
   - Pull requests creëren en mergen
   - Nieuwe chat windows openen met juiste configuratie
   - Vorige windows sluiten voor clean workflow
4. **Monitor Progress**: Volg de automatische progressie in de logs

## 🚀 Productie Deployment

### Environment Variables voor Productie
```env
FLASK_ENV=production
DEBUG=False
SECRET_KEY=strong-production-secret-key
GOOGLE_CLIENT_ID=production-client-id
GOOGLE_CLIENT_SECRET=production-client-secret
DATABASE_URL=postgresql://user:pass@localhost/aiontwikkelhulp
SSL_REDIRECT=True
PROXY_COUNT=1
```

### Gunicorn Deployment
```bash
gunicorn -w 4 -b 0.0.0.0:8000 app:app
```

### Docker Deployment
```dockerfile
FROM python:3.9-slim
WORKDIR /app
COPY requirements.txt .
RUN pip install -r requirements.txt
COPY . .
EXPOSE 5000
CMD ["gunicorn", "-w", "4", "-b", "0.0.0.0:5000", "app:app"]
```

## 🧪 Testing

### Unit Tests Uitvoeren
```bash
# Alle tests
pytest

# Specifieke test suite
pytest tests/test_anthropic_config.py

# Met coverage
pytest --cov=. --cov-report=html
```

### API Tests
```bash
# API endpoints testen
pytest tests/test_api_conversation_persistence.py -v
```

## 🔍 Troubleshooting

### Veel Voorkomende Problemen

#### Google OAuth Errors
- **Error**: `redirect_uri_mismatch`
  - **Oplossing**: Controleer of redirect URI in Google Console overeenkomt met applicatie URL

#### Anthropic API Issues
- **Error**: `AuthenticationError`
  - **Oplossing**: Verifieer ANTHROPIC_API_KEY in .env bestand

#### MCP Connection Problems
- **Error**: MCP server connection failed
  - **Oplossing**: Controleer of GitHub token juiste permissions heeft

#### Database Errors
- **Error**: `sqlite3.OperationalError`
  - **Oplossing**: Run `flask db upgrade` om database schema bij te werken

#### Workflow Issues
- **Error**: Workflow patterns niet herkend
  - **Oplossing**: Controleer of AI responses exact overeenkomen met patterns in `werkwijze.txt`
- **Error**: Nieuwe windows openen niet automatisch
  - **Oplossing**: Verifieer dat workflow toggle geactiveerd is en Claude 4 Sonnet beschikbaar is

### Logging & Debugging
```bash
# Verhoog log level voor debugging
export LOG_LEVEL=DEBUG

# Check logs voor specifieke modules
tail -f logs/app.log | grep "anthropic_api"

# Monitor workflow patterns
tail -f logs/app.log | grep "workflow"
```

## 🤝 Contributing

1. Fork de repository
2. Maak een feature branch (`git checkout -b feature/nieuwe-functie`)
3. Commit je wijzigingen (`git commit -am 'Voeg nieuwe functie toe'`)
4. Push naar branch (`git push origin feature/nieuwe-functie`)
5. Maak een Pull Request

## 📝 Changelog

### Recent Updates
- **v2.2.0**: Workflow automation en pattern matching
- **v2.1.0**: Log formatting en UI verbeteringen
- **v2.0.0**: Database persistence voor conversations
- **v1.5.0**: MCP integration en GitHub tools
- **v1.0.0**: Basis applicatie met Google OAuth

## 📄 Licentie

Dit project is eigendom van Lynxx en bedoeld voor intern gebruik.

## 📞 Support

Voor vragen of problemen:
- **Internal Slack**: #ai-ontwikkelhulp
- **Email**: development@lynxx.com
- **GitHub Issues**: [Issue Tracker](https://github.com/Fbeunder/aiontwikkelhulp/issues)

---
*Gebouwd met ❤️ door het Lynxx development team*<|MERGE_RESOLUTION|>--- conflicted
+++ resolved
@@ -10,7 +10,6 @@
 - **Issue-driven development**: Automatische GitHub issue creatie en afhandeling
 - **Branch management**: Automatische branch creatie en pull request workflow
 
-<<<<<<< HEAD
 ### 🔄 Workflow Automation
 De applicatie beschikt over een geavanceerde workflow functionaliteit die automatisch de ontwikkelcyclus beheert door AI-responses te monitoren en nieuwe chat windows te openen op basis van specifieke patterns.
 
@@ -70,7 +69,7 @@
 - **Consistente configuratie**: Altijd juiste model en preset
 - **Gestructureerde flow**: Volgt exact de werkwijze.txt instructies
 - **Efficiënte context switching**: Automatische window management
-=======
+- 
 #### 🏷️ Issue Labels en Workflow Prioritering
 
 De AI-ontwikkelworkflow gebruikt een gestructureerd label systeem voor prioritering:
@@ -92,7 +91,6 @@
 - De AI meldt: *"Alle must-have taken zijn uitgevoerd"*
 
 Na deze melding zijn alleen nog `nice-to-have` features beschikbaar, die handmatig kunnen worden opgepakt indien gewenst.
->>>>>>> 6ea00e67
 
 ### 🔧 Model Context Protocol (MCP) Integratie
 - **GitHub Tools**: Directe integratie met GitHub API voor repository beheer
